--- conflicted
+++ resolved
@@ -36,7 +36,6 @@
 ```
 
 #### Authentication Flow
-<<<<<<< HEAD
 
 - Web2-like auth flow during which an embedded evm wallet will be created for the users
 - A web3 auth for guest users
@@ -58,12 +57,6 @@
 - Organizers pay a small platform service fee (30 XFI) for paid events
 - Ticket payments held safely until the event ends
 - If an event is canceled, attendees get a refund plus a 2 XFI gas fee compensation from the organiser (Future Implementation)
-
-### Revenue Management
-=======
-- Web2-like auth flow during which an embedded evm wallet will be created for the users
-- A web3 auth for guest users
->>>>>>> 6267f1dc
 
 ### Key Features Implementations
 - Event creation with flexible ticket types (FREE/PAID)
@@ -88,10 +81,7 @@
 - Manual release option for owner
 
 ### Event Verification System
-<<<<<<< HEAD
-
-=======
->>>>>>> 6267f1dc
+
 - Attendance tracked through QR codes or wallet authentication
 - Attendee-controlled attendance marking
 - Bulk verification support by an attendee that registered for others (Future Implementation)
@@ -110,20 +100,14 @@
 ## Development Environment
 
 ### Prerequisites
-<<<<<<< HEAD
-
-=======
->>>>>>> 6267f1dc
+
 - Node.js (v16 or higher)
 - npm or yarn
 - Git
 - Alchemy API key for CrossFi Testnet access
 
 ### Project Setup
-<<<<<<< HEAD
-
-=======
->>>>>>> 6267f1dc
+
 ```bash
 # Clone repository
 git clone https://github.com/CityBlockLab/Ticket_City_Smart_Contract
@@ -139,10 +123,7 @@
 ## Development Workflow
 
 ### Common Commands
-<<<<<<< HEAD
-
-=======
->>>>>>> 6267f1dc
+
 ```bash
 # Compile contracts
 npx hardhat compile
@@ -157,13 +138,7 @@
 ## Contributing Guidelines
 
 ### Issue Management
-<<<<<<< HEAD
-
-1. **Creating Issues**
-
-=======
-1. **Creating Issues**
->>>>>>> 6267f1dc
+
    - Use provided issue templates
    - Tag with appropriate labels
    - Include detailed description
@@ -175,10 +150,7 @@
    - Tag repository @devbigeazi
 
 ### Branch Management
-<<<<<<< HEAD
-
-=======
->>>>>>> 6267f1dc
+
 ```bash
 # Create new feature branch
 git checkout -b feature/issue-number-description
@@ -191,23 +163,16 @@
 ```
 
 ### Pull Request Process
-<<<<<<< HEAD
 
 1. **Before Submitting**
 
-=======
-1. **Before Submitting**
->>>>>>> 6267f1dc
    - Run tests: `npx hardhat test`
    - Generate coverage: `npx hardhat coverage`
    - Update documentation if needed
    - Ensure clean compilation
 
 2. **Submission Requirements**
-<<<<<<< HEAD
-
-=======
->>>>>>> 6267f1dc
+
    - Link related issue(s)
    - Provide detailed description
    - Include test results
@@ -219,10 +184,7 @@
    - Maintain communication
 
 ### Code Standards
-<<<<<<< HEAD
-
-=======
->>>>>>> 6267f1dc
+
 - Follow Solidity style guide
 - Use NatSpec comments
 - Implement proper error handling
@@ -230,22 +192,15 @@
 - Follow gas optimization practices
 
 ## Security Considerations
-<<<<<<< HEAD
 
 1. **Access Control**
 
-=======
-1. **Access Control**
->>>>>>> 6267f1dc
    - Implement role-based access
    - Use OpenZeppelin's Ownable where appropriate
    - Validate all inputs
 
 2. **Payment Handling**
-<<<<<<< HEAD
-
-=======
->>>>>>> 6267f1dc
+
    - Use pull over push payments
    - Implement reentrancy guards
    - Handle edge cases
@@ -257,28 +212,21 @@
    - Consider gas limitations
 
 ## Support and Resources
-<<<<<<< HEAD
-
-=======
->>>>>>> 6267f1dc
+
 - GitHub Issues: Technical problems and bug reports
 - Telegram Community: General discussion and support
 - Documentation: Comprehensive guides and references
 - Security: Private disclosure process for vulnerabilities
 
 For additional support or questions:
-<<<<<<< HEAD
-
-=======
->>>>>>> 6267f1dc
+
 1. Check existing documentation
 2. Search closed issues
 3. Join Telegram community
 4. Contact @devbigeazi
 
-<<<<<<< HEAD
 ## All tests passed
 <img width="634" alt="tickect_city_test" src="https://github.com/user-attachments/assets/d1763712-6829-4711-b00d-3486a8f90ecc" />
-=======
+
+
 ## License
->>>>>>> 6267f1dc
